--- conflicted
+++ resolved
@@ -48,19 +48,12 @@
 # -- Columns to Query in the Service
 COLUMNS = ["chunk", "relative_path", "category"]
 
-<<<<<<< HEAD
-# Functions
-=======
-session = get_active_session()
-root = Root(session)
-svc = root.databases[CORTEX_SEARCH_DATABASE].schemas[CORTEX_SEARCH_SCHEMA].cortex_search_services[CORTEX_SEARCH_SERVICE]
 
 def notion_integration():
     """
     Placeholder function to handle Notion integration (e.g., send feedback, log data).
     """
     st.success("Notion integration triggered! (placeholder)")
->>>>>>> 6e4fbb4a
 
 def config_options(session):
     st.sidebar.selectbox('Select your model:', (
@@ -85,12 +78,7 @@
     if st.session_state.clear_conversation or "messages" not in st.session_state:
         st.session_state.messages = []
 
-<<<<<<< HEAD
 def get_similar_chunks_search_service(svc, query):
-    filter_obj = ("ALL" if st.session_state.category_value == "ALL" else {"@eq": {"category": st.session_state.category_value}})
-    response = svc.search(query, COLUMNS, filter=(filter_obj if filter_obj != "ALL" else None), limit=NUM_CHUNKS)
-=======
-def get_similar_chunks_search_service(query):
     """
     Uses the search service to retrieve similar chunks based on the query.
     The chunk limit is taken from st.session_state.num_chunks if it exists.
@@ -108,7 +96,6 @@
         filter=(filter_obj if filter_obj != "ALL" else None),
         limit=chunk_limit
     )
->>>>>>> 6e4fbb4a
     st.sidebar.json(response.json())
     return response.json()
 
@@ -133,14 +120,10 @@
     summary = Complete(st.session_state.model_name, prompt)
     return summary.replace("'", "")
 
-<<<<<<< HEAD
 def create_prompt(svc, myquestion):
-=======
-def create_prompt(myquestion):
     """
     Creates the final prompt for the LLM, including instructions to provide Answer Relevancy.
     """
->>>>>>> 6e4fbb4a
     chat_history = get_chat_history() if st.session_state.use_chat_history else []
 
     if chat_history:
@@ -174,16 +157,11 @@
 
     return prompt, relative_paths
 
-<<<<<<< HEAD
 def answer_question(svc, myquestion):
+    """
+    Generates an LLM response using create_prompt and the chosen model.
+    """
     prompt, relative_paths = create_prompt(svc, myquestion)
-=======
-def answer_question(myquestion):
-    """
-    Generates an LLM response using create_prompt and the chosen model.
-    """
-    prompt, relative_paths = create_prompt(myquestion)
->>>>>>> 6e4fbb4a
     response = Complete(st.session_state.model_name, prompt)
     return response, relative_paths
 
@@ -231,11 +209,7 @@
         with st.chat_message("assistant"):
             message_placeholder = st.empty()
             with st.spinner(f"{st.session_state.model_name} thinking..."):
-<<<<<<< HEAD
                 response, relative_paths = answer_question(svc, question)
-=======
-                response, relative_paths = answer_question(new_query)
->>>>>>> 6e4fbb4a
                 message_placeholder.markdown(response)
 
                 if relative_paths:
